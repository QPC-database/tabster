--- conflicted
+++ resolved
@@ -11,14 +11,10 @@
   webpackFinal: async (config, type) => {
     config.resolve.plugins.push(new TsconfigPathsPlugin({ extensions: config.resolve.extensions }));
 
-<<<<<<< HEAD
-    const isProd = type === 'production';
-=======
     const isDev = (process.env.NODE_ENV !== 'production');
 
->>>>>>> 7cbe3bef
     config.plugins.push(new webpack.DefinePlugin({
-      __DEV__: JSON.stringify(!isProd),
+      __DEV__: JSON.stringify(isDev),
     }));
 
     return config;
